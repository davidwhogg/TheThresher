--- conflicted
+++ resolved
@@ -32,13 +32,10 @@
             help="The directory for the output files.")
     parser.add_argument("-i", "--init_data", action="store_true",
             help="Initialize the scene using the first data point?")
-<<<<<<< HEAD
     parser.add_argument("--tli", action="store_true",
             help="Sort the images using TLI?")
-=======
     parser.add_argument("-m", "--median", action="store_true",
             help="Subtract the median of the scene?")
->>>>>>> a4a024c9
     parser.add_argument("--centroid", action="store_true",
             help="Should we centroid each new data point?")
     parser.add_argument("--size", type=int, default=None,
