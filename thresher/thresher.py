--- conflicted
+++ resolved
@@ -182,30 +182,6 @@
         self.psf = np.zeros((pd, pd))
         self.psf[psf_hw, psf_hw] = 1.
 
-<<<<<<< HEAD
-        # HACK
-        self.size += 2 * psf_hw
-
-        # Initialize the scene as a centered Gaussian.
-        x = np.linspace(-0.5 * self.size, 0.5 * self.size, self.size) ** 2
-        r = np.sqrt(x[:, None] + x[None, :])
-        self.scene = np.exp(-0.5 * r) / np.sqrt(2 * np.pi)
-        self.scene = convolve(self.scene, self.psf, mode="full")
-
-        # Run lucky imaging. MAGIC: co-add the top 1 percent.
-        image_list, ranks, scene = self.run_lucky(top_percent=1)
-
-        self.scene = scene - np.median(scene)
-
-        # HACK part 2.
-        self.size -= 2 * psf_hw
-
-        import matplotlib.pyplot as pl
-        pl.imshow(self.scene, interpolation="nearest", cmap="gray")
-        pl.savefig("blah.png")
-
-=======
->>>>>>> 2f75d50a
         if kernel is None:
             # Make the PSF convolution kernel here. There's a bit of black
             # MAGIC that could probably be fixed. The kernel is implicitly a
