--- conflicted
+++ resolved
@@ -190,15 +190,12 @@
 
 if __name__ == '__main__':
     unit_tests()
-<<<<<<< HEAD
     import matplotlib
     matplotlib.use('Agg')
     from matplotlib import rc
     rc('font',**{'family':'serif','serif':'Computer Modern Roman','size':12})
     rc('text', usetex=True)
-=======
     import os
->>>>>>> c5541b8b
     import matplotlib.pyplot as pl
     from data import Image
 
