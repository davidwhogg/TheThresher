--- conflicted
+++ resolved
@@ -27,17 +27,11 @@
                 "/data2/dfm/mars/bpl1m001-en07-20120304/unspooled")
     _fn_format = "bpl1m001-en07-20120304-{0}-e00.fits"
 
-<<<<<<< HEAD
-    def __init__(self, _id):
-        self.fn = self._fn_format.format("%04d"%_id)
-        self.path = os.path.join(self._bp, self.fn)
-=======
     def __init__(self, _id=None, fn=None):
         assert _id is not None or fn is not None
         if fn is None:
             fn = self._fn_format.format("%04d"%_id)
         self.path = os.path.join(self._bp, fn)
->>>>>>> c5541b8b
         self._image = None
 
     @classmethod
